--- conflicted
+++ resolved
@@ -1,16 +1,10 @@
-import logging
 from typing import Iterable
 
 from config.main_config import MainConfig
 import torch
 import torch.nn as nn
-<<<<<<< HEAD
-
-logger = logging.getLogger(__name__)
-
-=======
 import torch.nn.utils.prune as prune
->>>>>>> 4d0a4f79
+
 
 def get_parameters_to_prune(
     model: nn.Module, types_to_prune: Iterable[nn.Module]
@@ -239,8 +233,8 @@
 
 def global_unstructured_modified(parameters, pruning_method, importance_scores=None, **kwargs):
     r"""
-        Modified version of torch.nn.utils.prune.global_l1_unstructured.
-        Removes the hooks with masks to reduce memory usage.
+    Modified version of torch.nn.utils.prune.global_l1_unstructured.
+    Removes the hooks with masks to reduce memory usage.
     """
     # ensure parameters is a list or generator of tuples
     if not isinstance(parameters, Iterable):
@@ -287,7 +281,6 @@
     # Pointer for slicing the mask to match the shape of each parameter
     pointer = 0
     for module, name in parameters:
-
         param = getattr(module, name)
         # The length of the parameter
         num_param = param.numel()
@@ -296,7 +289,7 @@
         # Assign the correct pre-computed mask to each parameter and add it
         # to the forward_pre_hooks like any other pruning method
         prune.custom_from_mask(module, name, mask=param_mask)
-        
+
         for k in list(module._forward_pre_hooks):
             hook = module._forward_pre_hooks[k]
             if isinstance(hook, prune.PruningContainer):
